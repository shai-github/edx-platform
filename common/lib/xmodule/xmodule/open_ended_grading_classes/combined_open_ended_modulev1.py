import json
import logging
from lxml import etree
from xmodule.timeinfo import TimeInfo
from xmodule.capa_module import ComplexEncoder
from xmodule.progress import Progress
from xmodule.stringify import stringify_children
import self_assessment_module
import open_ended_module
from functools import partial
from .combined_open_ended_rubric import CombinedOpenEndedRubric, GRADER_TYPE_IMAGE_DICT, HUMAN_GRADER_TYPE, LEGEND_LIST
from peer_grading_service import PeerGradingService, MockPeerGradingService

log = logging.getLogger("mitx.courseware")

# Set the default number of max attempts.  Should be 1 for production
# Set higher for debugging/testing
# attempts specified in xml definition overrides this.
MAX_ATTEMPTS = 1

# The highest score allowed for the overall xmodule and for each rubric point
MAX_SCORE_ALLOWED = 50

# If true, default behavior is to score module as a practice problem.  Otherwise, no grade at all is shown in progress
# Metadata overrides this.
IS_SCORED = False

# If true, then default behavior is to require a file upload or pasted link from a student for this problem.
# Metadata overrides this.
ACCEPT_FILE_UPLOAD = False

# Contains all reasonable bool and case combinations of True
TRUE_DICT = ["True", True, "TRUE", "true"]

HUMAN_TASK_TYPE = {
    'selfassessment': "Self",
    'openended': "edX",
    'ml_grading.conf' : "AI",
    'peer_grading.conf' : "Peer",
}

HUMAN_STATES = {
    'intitial' : "Not started.",
    'assessing' : "Being scored.",
    'intermediate_done' : "Scoring finished.",
    'done' : "Complete."
}

# Default value that controls whether or not to skip basic spelling checks in the controller
# Metadata overrides this
SKIP_BASIC_CHECKS = False


class CombinedOpenEndedV1Module():
    """
    This is a module that encapsulates all open ended grading (self assessment, peer assessment, etc).
    It transitions between problems, and support arbitrary ordering.
    Each combined open ended module contains one or multiple "child" modules.
    Child modules track their own state, and can transition between states.  They also implement get_html and
    handle_ajax.
    The combined open ended module transitions between child modules as appropriate, tracks its own state, and passess
    ajax requests from the browser to the child module or handles them itself (in the cases of reset and next problem)
    ajax actions implemented by all children are:
        'save_answer' -- Saves the student answer
        'save_assessment' -- Saves the student assessment (or external grader assessment)
        'save_post_assessment' -- saves a post assessment (hint, feedback on feedback, etc)
    ajax actions implemented by combined open ended module are:
        'reset' -- resets the whole combined open ended module and returns to the first child moduleresource_string
        'next_problem' -- moves to the next child module
        'get_results' -- gets results from a given child module

    Types of children. Task is synonymous with child module, so each combined open ended module
    incorporates multiple children (tasks):
        openendedmodule
        selfassessmentmodule
    """
    STATE_VERSION = 1

    # states
    INITIAL = 'initial'
    ASSESSING = 'assessing'
    INTERMEDIATE_DONE = 'intermediate_done'
    DONE = 'done'

    # Where the templates live for this problem
    TEMPLATE_DIR = "combinedopenended"

    def __init__(self, system, location, definition, descriptor,
                 instance_state=None, shared_state=None, metadata=None, static_data=None, **kwargs):

        """
        Definition file should have one or many task blocks, a rubric block, and a prompt block.  See DEFAULT_DATA in combined_open_ended_module for a sample.

        """

        self.instance_state = instance_state
        self.display_name = instance_state.get('display_name', "Open Ended")

        # We need to set the location here so the child modules can use it
        system.set('location', location)
        self.system = system

        # Tells the system which xml definition to load
        self.current_task_number = instance_state.get('current_task_number', 0)
        # This loads the states of the individual children
        self.task_states = instance_state.get('task_states', [])
        # Overall state of the combined open ended module
        self.state = instance_state.get('state', self.INITIAL)

        self.student_attempts = instance_state.get('student_attempts', 0)
        self.weight = instance_state.get('weight', 1)

        # Allow reset is true if student has failed the criteria to move to the next child task
        self.ready_to_reset = instance_state.get('ready_to_reset', False)
        self.max_attempts = instance_state.get('max_attempts', MAX_ATTEMPTS)
        self.is_scored = instance_state.get('graded', IS_SCORED) in TRUE_DICT
        self.accept_file_upload = instance_state.get('accept_file_upload', ACCEPT_FILE_UPLOAD) in TRUE_DICT
        self.skip_basic_checks = instance_state.get('skip_spelling_checks', SKIP_BASIC_CHECKS) in TRUE_DICT

<<<<<<< HEAD
        if system.open_ended_grading_interface:
            self.peer_gs = PeerGradingService(system.open_ended_grading_interface, system)
        else:
            self.peer_gs = MockPeerGradingService()
=======
        self.required_peer_grading = instance_state.get('required_peer_grading', 3)
        self.peer_grader_count = instance_state.get('peer_grader_count', 3)
        self.min_to_calibrate = instance_state.get('min_to_calibrate', 3)
        self.max_to_calibrate = instance_state.get('max_to_calibrate', 6)
>>>>>>> c9e0d36d

        due_date = instance_state.get('due', None)

        grace_period_string = instance_state.get('graceperiod', None)
        try:
            self.timeinfo = TimeInfo(due_date, grace_period_string)
        except Exception:
            log.error("Error parsing due date information in location {0}".format(location))
            raise
        self.display_due_date = self.timeinfo.display_due_date

        self.rubric_renderer = CombinedOpenEndedRubric(system, True)
        rubric_string = stringify_children(definition['rubric'])
        self._max_score = self.rubric_renderer.check_if_rubric_is_parseable(rubric_string, location, MAX_SCORE_ALLOWED)

        # Static data is passed to the child modules to render
        self.static_data = {
            'max_score': self._max_score,
            'max_attempts': self.max_attempts,
            'prompt': definition['prompt'],
            'rubric': definition['rubric'],
            'display_name': self.display_name,
            'accept_file_upload': self.accept_file_upload,
            'close_date': self.timeinfo.close_date,
            's3_interface': self.system.s3_interface,
            'skip_basic_checks': self.skip_basic_checks,
            'control': {
                'required_peer_grading': self.required_peer_grading,
                'peer_grader_count': self.peer_grader_count,
                'min_to_calibrate': self.min_to_calibrate,
                'max_to_calibrate': self.max_to_calibrate,
            }
        }

        self.task_xml = definition['task_xml']
        self.location = location
        self.setup_next_task()



    def get_tag_name(self, xml):
        """
        Gets the tag name of a given xml block.
        Input: XML string
        Output: The name of the root tag
        """
        tag = etree.fromstring(xml).tag
        return tag

    def overwrite_state(self, current_task_state):
        """
        Overwrites an instance state and sets the latest response to the current response.  This is used
        to ensure that the student response is carried over from the first child to the rest.
        Input: Task state json string
        Output: Task state json string
        """
        last_response_data = self.get_last_response(self.current_task_number - 1)
        last_response = last_response_data['response']

        loaded_task_state = json.loads(current_task_state)
        if loaded_task_state['child_state'] == self.INITIAL:
            loaded_task_state['child_state'] = self.ASSESSING
            loaded_task_state['child_created'] = True
            loaded_task_state['child_history'].append({'answer': last_response})
            current_task_state = json.dumps(loaded_task_state)
        return current_task_state

    def child_modules(self):
        """
        Returns the constructors associated with the child modules in a dictionary.  This makes writing functions
        simpler (saves code duplication)
        Input: None
        Output: A dictionary of dictionaries containing the descriptor functions and module functions
        """
        child_modules = {
            'openended': open_ended_module.OpenEndedModule,
            'selfassessment': self_assessment_module.SelfAssessmentModule,
        }
        child_descriptors = {
            'openended': open_ended_module.OpenEndedDescriptor,
            'selfassessment': self_assessment_module.SelfAssessmentDescriptor,
        }
        children = {
            'modules': child_modules,
            'descriptors': child_descriptors,
        }
        return children

    def setup_next_task(self, reset=False):
        """
        Sets up the next task for the module.  Creates an instance state if none exists, carries over the answer
        from the last instance state to the next if needed.
        Input: A boolean indicating whether or not the reset function is calling.
        Output: Boolean True (not useful right now)
        """
        current_task_state = None
        if len(self.task_states) > self.current_task_number:
            current_task_state = self.task_states[self.current_task_number]

        self.current_task_xml = self.task_xml[self.current_task_number]

        if self.current_task_number > 0:
            self.ready_to_reset = self.check_allow_reset()
            if self.ready_to_reset:
                self.current_task_number = self.current_task_number - 1

        current_task_type = self.get_tag_name(self.current_task_xml)

        children = self.child_modules()
        child_task_module = children['modules'][current_task_type]

        self.current_task_descriptor = children['descriptors'][current_task_type](self.system)

        # This is the xml object created from the xml definition of the current task
        etree_xml = etree.fromstring(self.current_task_xml)

        # This sends the etree_xml object through the descriptor module of the current task, and
        # returns the xml parsed by the descriptor
        self.current_task_parsed_xml = self.current_task_descriptor.definition_from_xml(etree_xml, self.system)
        if current_task_state is None and self.current_task_number == 0:
            self.current_task = child_task_module(self.system, self.location,
                                                  self.current_task_parsed_xml, self.current_task_descriptor,
                                                  self.static_data)
            self.task_states.append(self.current_task.get_instance_state())
            self.state = self.ASSESSING
        elif current_task_state is None and self.current_task_number > 0:
            last_response_data = self.get_last_response(self.current_task_number - 1)
            last_response = last_response_data['response']
            current_task_state = json.dumps({
                'child_state': self.ASSESSING,
                'version': self.STATE_VERSION,
                'max_score': self._max_score,
                'child_attempts': 0,
                'child_created': True,
                'child_history': [{'answer': last_response}],
            })
            self.current_task = child_task_module(self.system, self.location,
                                                  self.current_task_parsed_xml, self.current_task_descriptor,
                                                  self.static_data,
                                                  instance_state=current_task_state)
            self.task_states.append(self.current_task.get_instance_state())
            self.state = self.ASSESSING
        else:
            if self.current_task_number > 0 and not reset:
                current_task_state = self.overwrite_state(current_task_state)
            self.current_task = child_task_module(self.system, self.location,
                                                  self.current_task_parsed_xml, self.current_task_descriptor,
                                                  self.static_data,
                                                  instance_state=current_task_state)

        return True

    def check_allow_reset(self):
        """
        Checks to see if the student has passed the criteria to move to the next module.  If not, sets
        allow_reset to true and halts the student progress through the tasks.
        Input: None
        Output: the allow_reset attribute of the current module.
        """
        if not self.ready_to_reset:
            if self.current_task_number > 0:
                last_response_data = self.get_last_response(self.current_task_number - 1)
                current_response_data = self.get_current_attributes(self.current_task_number)

                if (current_response_data['min_score_to_attempt'] > last_response_data['score']
                    or current_response_data['max_score_to_attempt'] < last_response_data['score']):
                    self.state = self.DONE
                    self.ready_to_reset = True

        return self.ready_to_reset

    def get_context(self):
        """
        Generates a context dictionary that is used to render html.
        Input: None
        Output: A dictionary that can be rendered into the combined open ended template.
        """
        task_html = self.get_html_base()
        # set context variables and render template

        context = {
            'items': [{'content': task_html}],
            'ajax_url': self.system.ajax_url,
            'allow_reset': self.ready_to_reset,
            'state': self.state,
            'task_count': len(self.task_xml),
            'task_number': self.current_task_number + 1,
            'status': self.get_status(False),
            'display_name': self.display_name,
            'accept_file_upload': self.accept_file_upload,
            'location': self.location,
            'legend_list': LEGEND_LIST,
            'human_state': HUMAN_STATES.get(self.state,"Not started.")
        }

        return context

    def get_html(self):
        """
        Gets HTML for rendering.
        Input: None
        Output: rendered html
        """
        context = self.get_context()
        html = self.system.render_template('{0}/combined_open_ended.html'.format(self.TEMPLATE_DIR), context)
        return html

    def get_html_nonsystem(self):
        """
        Gets HTML for rendering via AJAX.  Does not use system, because system contains some additional
        html, which is not appropriate for returning via ajax calls.
        Input: None
        Output: HTML rendered directly via Mako
        """
        context = self.get_context()
        html = self.system.render_template('{0}/combined_open_ended.html'.format(self.TEMPLATE_DIR), context)
        return html

    def get_html_base(self):
        """
        Gets the HTML associated with the current child task
        Input: None
        Output: Child task HTML
        """
        self.update_task_states()
        return self.current_task.get_html(self.system)

    def get_current_attributes(self, task_number):
        """
        Gets the min and max score to attempt attributes of the specified task.
        Input: The number of the task.
        Output: The minimum and maximum scores needed to move on to the specified task.
        """
        task_xml = self.task_xml[task_number]
        etree_xml = etree.fromstring(task_xml)
        min_score_to_attempt = int(etree_xml.attrib.get('min_score_to_attempt', 0))
        max_score_to_attempt = int(etree_xml.attrib.get('max_score_to_attempt', self._max_score))
        return {'min_score_to_attempt': min_score_to_attempt, 'max_score_to_attempt': max_score_to_attempt}

    def get_last_response(self, task_number):
        """
        Returns data associated with the specified task number, such as the last response, score, etc.
        Input: The number of the task.
        Output: A dictionary that contains information about the specified task.
        """
        last_response = ""
        task_state = self.task_states[task_number]
        task_xml = self.task_xml[task_number]
        task_type = self.get_tag_name(task_xml)

        children = self.child_modules()

        task_descriptor = children['descriptors'][task_type](self.system)
        etree_xml = etree.fromstring(task_xml)

        min_score_to_attempt = int(etree_xml.attrib.get('min_score_to_attempt', 0))
        max_score_to_attempt = int(etree_xml.attrib.get('max_score_to_attempt', self._max_score))

        task_parsed_xml = task_descriptor.definition_from_xml(etree_xml, self.system)
        task = children['modules'][task_type](self.system, self.location, task_parsed_xml, task_descriptor,
                                              self.static_data, instance_state=task_state)
        last_response = task.latest_answer()
        last_score = task.latest_score()
        all_scores = task.all_scores()
        last_post_assessment = task.latest_post_assessment(self.system)
        last_post_feedback = ""
        feedback_dicts = [{}]
        grader_ids = [0]
        submission_ids = [0]
        if task_type == "openended":
            last_post_assessment = task.latest_post_assessment(self.system, short_feedback=False, join_feedback=False)
            if isinstance(last_post_assessment, list):
                eval_list = []
                for i in xrange(0, len(last_post_assessment)):
                    eval_list.append(task.format_feedback_with_evaluation(self.system, last_post_assessment[i]))
                last_post_evaluation = "".join(eval_list)
            else:
                last_post_evaluation = task.format_feedback_with_evaluation(self.system, last_post_assessment)
            last_post_assessment = last_post_evaluation
            try:
                rubric_data = task._parse_score_msg(task.child_history[-1].get('post_assessment', ""), self.system)
            except Exception:
                log.debug("Could not parse rubric data from child history.  "
                          "Likely we have not yet initialized a previous step, so this is perfectly fine.")
                rubric_data = {}
            rubric_scores = rubric_data.get('rubric_scores')
            grader_types = rubric_data.get('grader_types')
            feedback_items = rubric_data.get('feedback_items')
            feedback_dicts = rubric_data.get('feedback_dicts')
            grader_ids = rubric_data.get('grader_ids')
            submission_ids = rubric_data.get('submission_ids')
        elif task_type == "selfassessment":
            rubric_scores = last_post_assessment
            grader_types = ['SA']
            feedback_items = ['']
            last_post_assessment = ""
        last_correctness = task.is_last_response_correct()
        max_score = task.max_score()
        state = task.child_state
        if task_type in HUMAN_TASK_TYPE:
            human_task_name = HUMAN_TASK_TYPE[task_type]
        else:
            human_task_name = task_type

        if state in task.HUMAN_NAMES:
            human_state = task.HUMAN_NAMES[state]
        else:
            human_state = state
        if grader_types is not None and len(grader_types) > 0:
            grader_type = grader_types[0]
        else:
            grader_type = "IN"

        if grader_type in HUMAN_GRADER_TYPE:
            human_grader_name = HUMAN_GRADER_TYPE[grader_type]
        else:
            human_grader_name = grader_type

        last_response_dict = {
            'response': last_response,
            'score': last_score,
            'all_scores': all_scores,
            'post_assessment': last_post_assessment,
            'type': task_type,
            'max_score': max_score,
            'state': state,
            'human_state': human_state,
            'human_task': human_task_name,
            'correct': last_correctness,
            'min_score_to_attempt': min_score_to_attempt,
            'max_score_to_attempt': max_score_to_attempt,
            'rubric_scores': rubric_scores,
            'grader_types': grader_types,
            'feedback_items': feedback_items,
            'grader_type': grader_type,
            'human_grader_type': human_grader_name,
            'feedback_dicts': feedback_dicts,
            'grader_ids': grader_ids,
            'submission_ids': submission_ids,
            'success' : True
        }
        return last_response_dict

    def extract_human_name_from_task(self, task_xml):
        tree = etree.fromstring(task_xml)
        payload = tree.xpath("/openended/openendedparam/grader_payload")
        if len(payload)==0:
            task_name = "selfassessment"
        else:
            inner_payload = json.loads(payload[0].text)
            task_name = inner_payload['grader_settings']

        human_task = HUMAN_TASK_TYPE[task_name]
        return human_task

    def update_task_states(self):
        """
        Updates the task state of the combined open ended module with the task state of the current child module.
        Input: None
        Output: boolean indicating whether or not the task state changed.
        """
        changed = False
        if not self.ready_to_reset:
            self.task_states[self.current_task_number] = self.current_task.get_instance_state()
            current_task_state = json.loads(self.task_states[self.current_task_number])
            if current_task_state['child_state'] == self.DONE:
                self.current_task_number += 1
                if self.current_task_number >= (len(self.task_xml)):
                    self.state = self.DONE
                    self.current_task_number = len(self.task_xml) - 1
                else:
                    self.state = self.INITIAL
                changed = True
                self.setup_next_task()
        return changed

    def update_task_states_ajax(self, return_html):
        """
        Runs the update task states function for ajax calls.  Currently the same as update_task_states
        Input: The html returned by the handle_ajax function of the child
        Output: New html that should be rendered
        """
        changed = self.update_task_states()
        if changed:
            pass
        return return_html

    def check_if_student_has_done_needed_grading(self):
        student_id = self.system.anonymous_student_id
        success = False
        allowed_to_submit = True
        error_string = ("<h4>Feedback not available yet</h4>"
                        "<p>You need to peer grade {0} more submissions in order to see your feedback.</p>"
                        "<p>You have graded responses from {1} students, and {2} students have graded your submissions. </p>"
                        "<p>You have made {3} submissions.</p>")
        try:
            response = self.peer_gs.get_data_for_location(self.location.url(), student_id)
            log.info(response)
            count_graded = response['count_graded']
            count_required = response['count_required']
            student_sub_count = response['student_sub_count']
            count_available = response['count_available']
            success = True
        except:
            # This is a dev_facing_error
            log.error("Could not contact external open ended graders for location {0} and student {1}".format(
                self.location, student_id))
            # This is a student_facing_error
            error_message = "Could not contact the graders.  Please notify course staff."
            return success, allowed_to_submit, error_message
        if count_graded >= count_required or count_available==0:
            return success, allowed_to_submit, ""
        else:
            allowed_to_submit = False
            # This is a student_facing_error
            error_message = error_string.format(count_required - count_graded, count_graded, count_required,
                                                student_sub_count)
            return success, allowed_to_submit, error_message

    def get_rubric(self, _data):
        """
        Gets the results of a given grader via ajax.
        Input: AJAX data dictionary
        Output: Dictionary to be rendered via ajax that contains the result html.
        """
        all_responses = []
        success, can_see_rubric, error = self.check_if_student_has_done_needed_grading()
        if not can_see_rubric:
            return {'html' : self.system.render_template('{0}/combined_open_ended_hidden_results.html'.format(self.TEMPLATE_DIR), {'error' : error}), 'success' : True, 'hide_reset' : True}

        loop_up_to_task = self.current_task_number + 1
        contexts = []
        for i in xrange(0, loop_up_to_task):
            response = self.get_last_response(i)
            score_length = len(response['grader_types'])
            for z in xrange(0,score_length):
                feedback = response['feedback_dicts'][z].get('feedback', '')
                if response['grader_types'][z] in HUMAN_GRADER_TYPE.keys():
                    rubric_scores = [[response['rubric_scores'][z]]]
                    grader_types = [[response['grader_types'][z]]]
                    feedback_items = [[response['feedback_items'][z]]]
                    rubric_html = self.rubric_renderer.render_combined_rubric(stringify_children(self.static_data['rubric']),
                                                                          rubric_scores,
                                                                          grader_types, feedback_items)
                    contexts.append({
                        'result': rubric_html,
                        'task_name': 'Scored rubric',
                        'feedback' : feedback
                    })

        context = {
            'results': contexts,
        }
        html = self.system.render_template('{0}/combined_open_ended_results.html'.format(self.TEMPLATE_DIR), context)
        return {'html': html, 'success': True, 'hide_reset' : False}

    def get_legend(self, _data):
        """
        Gets the results of a given grader via ajax.
        Input: AJAX data dictionary
        Output: Dictionary to be rendered via ajax that contains the result html.
        """
        context = {
            'legend_list': LEGEND_LIST,
        }
        html = self.system.render_template('{0}/combined_open_ended_legend.html'.format(self.TEMPLATE_DIR), context)
        return {'html': html, 'success': True}

    def get_results(self, _data):
        """
        Gets the results of a given grader via ajax.
        Input: AJAX data dictionary
        Output: Dictionary to be rendered via ajax that contains the result html.
        """
        self.update_task_states()
        success, can_see_rubric, error = self.check_if_student_has_done_needed_grading()
        if not can_see_rubric:
            return {'html' : error, 'success' : False}
        loop_up_to_task = self.current_task_number + 1
        all_responses = []
        for i in xrange(0, loop_up_to_task):
            all_responses.append(self.get_last_response(i))
        context_list = []
        for ri in all_responses:
            for i in xrange(0, len(ri['rubric_scores'])):
                feedback = ri['feedback_dicts'][i].get('feedback', '')
                rubric_data = self.rubric_renderer.render_rubric(stringify_children(self.static_data['rubric']),
                                                                 ri['rubric_scores'][i])
                if rubric_data['success']:
                    rubric_html = rubric_data['html']
                else:
                    rubric_html = ''
                context = {
                    'rubric_html': rubric_html,
                    'grader_type': ri['grader_type'],
                    'feedback': feedback,
                    'grader_id': ri['grader_ids'][i],
                    'submission_id': ri['submission_ids'][i],
                }
                context_list.append(context)
        feedback_table = self.system.render_template('{0}/open_ended_result_table.html'.format(self.TEMPLATE_DIR), {
            'context_list': context_list,
            'grader_type_image_dict': GRADER_TYPE_IMAGE_DICT,
            'human_grader_types': HUMAN_GRADER_TYPE,
            'rows': 50,
            'cols': 50,
        })
        context = {
            'results': feedback_table,
            'task_name': "Feedback",
            'class_name': "result-container",
        }
        html = self.system.render_template('{0}/combined_open_ended_results.html'.format(self.TEMPLATE_DIR), context)
        return {'html': html, 'success': True}

    def get_status_ajax(self, _data):
        """
        Gets the results of a given grader via ajax.
        Input: AJAX data dictionary
        Output: Dictionary to be rendered via ajax that contains the result html.
        """
        html = self.get_status(True)
        return {'html': html, 'success': True}

    def handle_ajax(self, dispatch, data):
        """
        This is called by courseware.module_render, to handle an AJAX call.
        "data" is request.POST.

        Returns a json dictionary:
        { 'progress_changed' : True/False,
        'progress': 'none'/'in_progress'/'done',
        <other request-specific values here > }
        """

        handlers = {
            'next_problem': self.next_problem,
            'reset': self.reset,
            'get_results': self.get_results,
            'get_combined_rubric': self.get_rubric,
            'get_status': self.get_status_ajax,
            'get_legend': self.get_legend,
            'get_last_response': self.get_last_response_ajax,
        }

        if dispatch not in handlers:
            return_html = self.current_task.handle_ajax(dispatch, data, self.system)
            return self.update_task_states_ajax(return_html)

        d = handlers[dispatch](data)
        return json.dumps(d, cls=ComplexEncoder)

    def get_last_response_ajax(self,data):
        return self.get_last_response(self.current_task_number)

    def next_problem(self, _data):
        """
        Called via ajax to advance to the next problem.
        Input: AJAX data request.
        Output: Dictionary to be rendered
        """
        self.update_task_states()
        return {'success': True, 'html': self.get_html_nonsystem(), 'allow_reset': self.ready_to_reset}

    def reset(self, data):
        """
        If resetting is allowed, reset the state of the combined open ended module.
        Input: AJAX data dictionary
        Output: AJAX dictionary to tbe rendered
        """
        if self.state != self.DONE:
            if not self.ready_to_reset:
                return self.out_of_sync_error(data)
        success, can_reset, error = self.check_if_student_has_done_needed_grading()
        if not can_reset:
            return {'error' : error, 'success' : False}
        if self.student_attempts >= self.max_attempts-1:
            if self.student_attempts==self.max_attempts-1:
                self.student_attempts +=1
            return {
                'success': False,
                # This is a student_facing_error
                'error': (
                    'You have attempted this question {0} times.  '
                    'You are only allowed to attempt it {1} times.'
                ).format(self.student_attempts, self.max_attempts)
            }
        self.student_attempts +=1
        self.state = self.INITIAL
        self.ready_to_reset = False
        for i in xrange(0, len(self.task_xml)):
            self.current_task_number = i
            self.setup_next_task(reset=True)
            self.current_task.reset(self.system)
            self.task_states[self.current_task_number] = self.current_task.get_instance_state()
        self.current_task_number = 0
        self.ready_to_reset = False
        self.setup_next_task()
        return {'success': True, 'html': self.get_html_nonsystem()}

    def get_instance_state(self):
        """
        Returns the current instance state.  The module can be recreated from the instance state.
        Input: None
        Output: A dictionary containing the instance state.
        """

        state = {
            'version': self.STATE_VERSION,
            'current_task_number': self.current_task_number,
            'state': self.state,
            'task_states': self.task_states,
            'student_attempts': self.student_attempts,
            'ready_to_reset': self.ready_to_reset,
        }

        return json.dumps(state)

    def get_status(self, render_via_ajax):
        """
        Gets the status panel to be displayed at the top right.
        Input: None
        Output: The status html to be rendered
        """
        status = []
        for i in xrange(0, len(self.task_xml)):
            human_task_name = self.extract_human_name_from_task(self.task_xml[i])

            task_data = {'task_number': i + 1, 'human_task' : human_task_name, 'current' : self.current_task_number==i}
            status.append(task_data)

        context = {
            'status_list': status,
            'grader_type_image_dict': GRADER_TYPE_IMAGE_DICT,
            'legend_list': LEGEND_LIST,
            'render_via_ajax': render_via_ajax,
        }
        status_html = self.system.render_template("{0}/combined_open_ended_status.html".format(self.TEMPLATE_DIR),
                                                  context)

        return status_html

    def check_if_done_and_scored(self):
        """
        Checks if the object is currently in a finished state (either student didn't meet criteria to move
        to next step, in which case they are in the allow_reset state, or they are done with the question
        entirely, in which case they will be in the self.DONE state), and if it is scored or not.
        @return: Boolean corresponding to the above.
        """
        return (self.state == self.DONE or self.ready_to_reset) and self.is_scored

    def get_score(self):
        """
        Score the student received on the problem, or None if there is no
        score.

        Returns:
          dictionary
             {'score': integer, from 0 to get_max_score(),
              'total': get_max_score()}
        """
        max_score = None
        score = None

        #The old default was None, so set to 1 if it is the old default weight
        weight = self.weight
        if weight is None:
            weight = 1
        if self.is_scored:
            # Finds the maximum score of all student attempts and keeps it.
            score_mat = []
            for i in xrange(0, len(self.task_states)):
                # For each task, extract all student scores on that task (each attempt for each task)
                last_response = self.get_last_response(i)
                max_score = last_response.get('max_score', None)
                score = last_response.get('all_scores', None)
                if score is not None:
                    # Convert none scores and weight scores properly
                    for z in xrange(0, len(score)):
                        if score[z] is None:
                            score[z] = 0
                        score[z] *= float(weight)
                    score_mat.append(score)

            if len(score_mat) > 0:
                # Currently, assume that the final step is the correct one, and that those are the final scores.
                # This will change in the future, which is why the machinery above exists to extract all scores on all steps
                # TODO: better final score handling.
                scores = score_mat[-1]
                score = max(scores)
            else:
                score = 0

            if max_score is not None:
                # Weight the max score if it is not None
                max_score *= float(weight)
            else:
                # Without a max_score, we cannot have a score!
                score = None

        score_dict = {
            'score': score,
            'total': max_score,
        }

        return score_dict

    def max_score(self):
        ''' Maximum score. Two notes:

            * This is generic; in abstract, a problem could be 3/5 points on one
              randomization, and 5/7 on another
        '''
        max_score = None
        if self.check_if_done_and_scored():
            last_response = self.get_last_response(self.current_task_number)
            max_score = last_response['max_score']
        return max_score

    def get_progress(self):
        ''' Return a progress.Progress object that represents how far the
        student has gone in this module.  Must be implemented to get correct
        progress tracking behavior in nesting modules like sequence and
        vertical.

        If this module has no notion of progress, return None.
        '''
        progress_object = Progress(self.current_task_number, len(self.task_xml))

        return progress_object

    def out_of_sync_error(self, data, msg=''):
        """
        return dict out-of-sync error message, and also log.
        """
        #This is a dev_facing_error
        log.warning("Combined module state out sync. state: %r, data: %r. %s",
                    self.state, data, msg)
        #This is a student_facing_error
        return {'success': False,
                'error': 'The problem state got out-of-sync.  Please try reloading the page.'}


class CombinedOpenEndedV1Descriptor():
    """
    Module for adding combined open ended questions
    """
    mako_template = "widgets/html-edit.html"
    module_class = CombinedOpenEndedV1Module
    filename_extension = "xml"

    has_score = True

    def __init__(self, system):
        self.system = system

    @classmethod
    def definition_from_xml(cls, xml_object, system):
        """
        Pull out the individual tasks, the rubric, and the prompt, and parse

        Returns:
        {
        'rubric': 'some-html',
        'prompt': 'some-html',
        'task_xml': dictionary of xml strings,
        }
        """
        expected_children = ['task', 'rubric', 'prompt']
        for child in expected_children:
            if len(xml_object.xpath(child)) == 0:
                # This is a staff_facing_error
                raise ValueError(
                    "Combined Open Ended definition must include at least one '{0}' tag. Contact the learning sciences group for assistance. {1}".format(
                        child, xml_object))

        def parse_task(k):
            """Assumes that xml_object has child k"""
            return [stringify_children(xml_object.xpath(k)[i]) for i in xrange(0, len(xml_object.xpath(k)))]

        def parse(k):
            """Assumes that xml_object has child k"""
            return xml_object.xpath(k)[0]

        return {'task_xml': parse_task('task'), 'prompt': parse('prompt'), 'rubric': parse('rubric')}


    def definition_to_xml(self, resource_fs):
        '''Return an xml element representing this definition.'''
        elt = etree.Element('combinedopenended')

        def add_child(k):
            child_str = '<{tag}>{body}</{tag}>'.format(tag=k, body=self.definition[k])
            child_node = etree.fromstring(child_str)
            elt.append(child_node)

        for child in ['task']:
            add_child(child)

        return elt<|MERGE_RESOLUTION|>--- conflicted
+++ resolved
@@ -117,17 +117,15 @@
         self.accept_file_upload = instance_state.get('accept_file_upload', ACCEPT_FILE_UPLOAD) in TRUE_DICT
         self.skip_basic_checks = instance_state.get('skip_spelling_checks', SKIP_BASIC_CHECKS) in TRUE_DICT
 
-<<<<<<< HEAD
         if system.open_ended_grading_interface:
             self.peer_gs = PeerGradingService(system.open_ended_grading_interface, system)
         else:
             self.peer_gs = MockPeerGradingService()
-=======
+
         self.required_peer_grading = instance_state.get('required_peer_grading', 3)
         self.peer_grader_count = instance_state.get('peer_grader_count', 3)
         self.min_to_calibrate = instance_state.get('min_to_calibrate', 3)
         self.max_to_calibrate = instance_state.get('max_to_calibrate', 6)
->>>>>>> c9e0d36d
 
         due_date = instance_state.get('due', None)
 
@@ -165,8 +163,6 @@
         self.task_xml = definition['task_xml']
         self.location = location
         self.setup_next_task()
-
-
 
     def get_tag_name(self, xml):
         """
