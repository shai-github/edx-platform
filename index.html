--- conflicted
+++ resolved
@@ -7,11 +7,7 @@
         <h2>6.002x</h2>
         <a class="enroll" rel="leanModal" href="#enroll">Enroll in 6.002x Circuits <span>&amp;</span> Electronics</a>
       </section>
-<<<<<<< HEAD
       <p>6.002x (Circuits and Electronics) is an experimental on-line adaptation of MIT&rsquo;s first undergraduate analog design course: 6.002. This course will run, free of charge, for students worldwide from March 1, 2012 through June 8, 2012.</p>
-=======
-      <p> Taught by Anant Agarwal, with Gerald Sussman and Piotr Mitros, &ldquo;6.002x Circuits and Electronics&rdquo; is an experimental on-line adaption of MIT's first undergraduate analog design course 6.002. This course will run, free of charge, for students worldwide  from February 21, 2012 through June&nbsp;10,&nbsp;2012.</p>
->>>>>>> 91f9c31e
     </section>
 </%block>
 <%block name="header_class">course</%block>
@@ -58,11 +54,7 @@
       <li>
         <img src="/static/staff/agarwal-mit-news-small.jpg">
         <h2>Anant Agarwal</h2>
-<<<<<<< HEAD
-        <p>Director of MIT's Computer Science and Artificial Intelligence Laboratory (CSAIL) and a professor of the Electrical Engineering and Computer Science department at MIT. His research focus is in parallel computer architectures and cloud software systems, and he is a founder of several successful startups, including  Tilera, a company that produces scalable multicore  processors.  Prof. Agarwal won MIT&rsquo;s  Smullin and Jamieson prizes for teaching and co-authored  the course textbook &ldquo;Foundations of Analog and Digital Electronic Circuits.&rdquo;</p></li>
-=======
-        <p>The Director of MIT's Computer Science and Artificial Intelligence Laboratory. His research focus is in parallel computer architectures, and he is the founder of several successful startups. Most recently, he founded Tilera, which produces scalable multicore embedded processors. He co-author the course textbook "Foundations of Analog and Digital Electronic Circuits."</p></li>
->>>>>>> 91f9c31e
+        <p>Director of MIT&rsquo;s Computer Science and Artificial Intelligence Laboratory (CSAIL) and a professor of the Electrical Engineering and Computer Science department at MIT. His research focus is in parallel computer architectures and cloud software systems, and he is a founder of several successful startups, including  Tilera, a company that produces scalable multicore  processors.  Prof. Agarwal won MIT&rsquo;s  Smullin and Jamieson prizes for teaching and co-authored  the course textbook &ldquo;Foundations of Analog and Digital Electronic Circuits.&rdquo;</p></li>
 
       <li>
         <img src="/static/staff/gjs-small.jpg">
@@ -76,24 +68,6 @@
     </ul>
 
   </section>
-
-
-  <!-- <div class="secondary"> -->
-    <!-- <section class="credits"> -->
-    <!--   <h1> Credits </h1> -->
-
-    <!--   <p> The codebase was made possible by Django, JQuery, JQueryUI, -->
-    <!--     MathJAX, swfobject, askbot, django-simplewiki, pyparsing, and the -->
-    <!--     original FancyBox. Graphic design and css started from a free template -->
-    <!--     from <a href="http://www.dotemplate.com/">dotemplate.com</a>, one of -->
-    <!--     the few, genuinely free template web sites (although you have to -->
-    <!--     e-mail the owner to find that out), and was heavily modified by Piotr -->
-    <!--     Mitros, and later, thoughtbot.</p> -->
-
-    <!--   <p> The system is running in the Amazon cloud, which allows us to hold up to anticipated loads. </p> -->
-    <!-- </section> -->
-
-  <!-- </div> -->
 </section>
 
   <div id="enroll" class="leanModal_box" name="enroll"><%include file="create_account.html" /></div>
