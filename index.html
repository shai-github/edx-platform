--- conflicted
+++ resolved
@@ -69,13 +69,10 @@
 
                 <li class="item-link">
                   <a class="item-link__action" rel="external" href="http://edx.readthedocs.org/projects/edx-release-notes/en/latest/">
-<<<<<<< HEAD
+
                     <h4 class="item-link__title">Release Notes</h4>
                     <div class="item-link__updated-date">Last Updated: March 2, 2015</div>
-=======
-                    <h4 class="item-link__title">edX Release Notes</h4>
-                    <div class="item-link__updated-date">Last Updated: February 23, 2015</div>
->>>>>>> 828fc55f
+
                     <div class="item-link__copy">
                       <p>A cumulative list of released changes to edX.org and edX Edge.</p>
                     </div>
