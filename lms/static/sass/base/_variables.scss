$baseline: 20px;

$gw-column: 80px;
$gw-gutter: 20px;

$fg-column: $gw-column;
$fg-gutter: $gw-gutter;
$fg-max-columns: 12;
$fg-max-width: 1400px;
$fg-min-width: 810px;

$sans-serif: 'Open Sans', $verdana;
$monospace: Monaco, 'Bitstream Vera Sans Mono', 'Lucida Console', monospace;
$body-font-family: $sans-serif;
$serif: $georgia;

$body-font-size: em(14);
$body-line-height: golden-ratio(.875em, 1);
$base-font-color: rgb(60,60,60);
$baseFontColor: rgb(60,60,60);
$base-font-color: rgb(60,60,60);
$lighter-base-font-color: rgb(100,100,100);
$very-light-text: #fff;

$white: rgb(255,255,255);
$black: rgb(0,0,0);
$blue: rgb(29,157,217);
$pink: rgb(182,37,104);
$yellow: rgb(255, 252, 221);
$red: rgb(178, 6, 16);
$error-red: rgb(253, 87, 87);
$light-gray: rgb(221, 221, 221);
$dark-gray: rgb(51, 51, 51);
$border-color: rgb(200, 200, 200);
$sidebar-color: rgb(246, 246, 246);
$outer-border-color: rgb(170, 170, 170);

// old variables
$light-gray: #ddd;
$dark-gray: #333;

<<<<<<< HEAD
// edx.org marketing site variables
$m-gray: #8A8C8F;
$m-gray-l1: #97999B;
$m-gray-l2: #A4A6A8;
$m-gray-l3: #B1B2B4;
$m-gray-l4: #F5F5F5;
$m-gray-d1: #7D7F83;
$m-gray-d2: #707276;
$m-gray-d3: #646668;
$m-gray-d4: #050505;

$m-blue: #1AA1DE;
$m-blue-l1: #2BACE6;
$m-blue-l2: #42B5E9;
$m-blue-l3: #59BEEC;
$m-blue-d1: #1790C7;
$m-blue-d2: #1580B0;
$m-blue-d3: #126F9A;
$m-blue-d4: #0A4A67;

$m-pink: #B52A67;
$m-pink-l1: #CA2F73;
$m-pink-l2: #D33F80;
$m-pink-l3: #D7548E;
$m-pink-d1: #A0255B;
$m-pink-d2: #8C204F;
$m-pink-d3: #771C44;
=======
// used by descriptor css
$lightGrey: #edf1f5;
$darkGrey: #8891a1;

// edx.org-related
$m-gray-l1: rgb(203,203,203);
$m-gray-l2: rgb(246,246,246);
$m-gray: rgb(153,153,153);
$m-gray-d1: rgb(102,102,102);
$m-gray-d2: rgb(51,51,51);
$m-gray-a1: rgb(80,80,80);
$m-blue: rgb(65, 116, 170);
// $m-blue: rgb(85, 151, 221); (used in marketing redesign)
$m-blue-l1: rgb(85, 151, 221);
$m-blue-d1: shade($m-blue,15%);
$m-blue-s1: saturate($m-blue,15%);
$m-pink: rgb(204,51,102);
>>>>>>> 4cc758da

$m-base-font-size: em(15);

$base-font-color: rgb(60,60,60);
$baseFontColor: rgb(60,60,60);
$lighter-base-font-color: rgb(100,100,100);
$text-color: $dark-gray;

$dark-trans-bg: rgba(0, 0, 0, .75);

$body-bg: rgb(250,250,250);
$container-bg: $white;
$header-image: linear-gradient(-90deg, rgba(255,255,255, 1), rgba(230,230,230, 0.9));
$header-bg: $white;
$courseware-header-image: linear-gradient(top, #fff, #eee);
$courseware-header-bg: transparent;
$footer-bg: $white;
$courseware-footer-border: none;
$courseware-footer-shadow: none;
$courseware-footer-margin: 0px;


// actions
$button-bg-image: linear-gradient(#fff 0%, rgb(250,250,250) 50%, rgb(237,237,237) 50%, rgb(220,220,220) 100%);
$button-bg-color: transparent;
$button-bg-hover-color: #fff;

// actions - primary
$action-primary-bg: $m-blue-d3;
$action-primary-fg: $white;
$action-primary-shadow: $m-blue-d4;

// focused - hover/active pseudo states
$action-primary-focused-bg: $m-blue-d1;
$action-primary-focused-fg: $white;

// current or active navigation item
$action-primary-active-bg: $m-blue;
$action-primary-active-fg: $m-blue-d3;
$action-primary-active-shadow: $m-blue-d2;
$action-primary-active-focused-fg: $m-blue-d4;
$action-primary-active-focused-shadow: $m-blue-d3;

// disabled
$action-primary-disabled-bg: $m-gray-d3;
$action-prmary-disabled-fg: $white;



// actions - secondary
$action-secondary-bg: $m-pink;
$action-secondary-fg: $white;
$action-secondary-shadow: $m-pink-d2;

// focused - hover/active pseudo states
$action-secondary-focused-bg: $m-pink-l3;
$action-secondary-focused-fg: $white;

// current or active navigation item
$action-secondary-active-bg: $m-pink-l2;
$action-secondary-active-fg: $m-pink-d1;
$action-secondary-active-shadow: $m-pink-d1;
$action-secondary-active-focused-fg: $m-pink-d3;
$action-secondary-active-focused-shadow: $m-pink-d2;

// disabled
$action-secondary-disabled-bg: $m-gray-d3;
$action-secondary-disabled-fg: $white;




$faded-hr-image-1: linear-gradient(180deg, rgba(200,200,200, 0) 0%, rgba(200,200,200, 1) 50%, rgba(200,200,200, 0));
$faded-hr-image-2: linear-gradient(180deg, rgba(200,200,200, 0) 0%, rgba(200,200,200, 1));
$faded-hr-image-3: linear-gradient(180deg, rgba(200,200,200, 1) 0%, rgba(200,200,200, 0));
$faded-hr-image-4: linear-gradient(180deg, rgba(240,240,240, 0) 0%, rgba(240,240,240, 1) 50%, rgba(240,240,240, 0));
$faded-hr-image-5: linear-gradient(180deg, rgba(255,255,255, 0) 0%, rgba(255,255,255, 0.8) 50%, rgba(255,255,255, 0));
$faded-hr-image-6: linear-gradient(90deg, rgba(255,255,255, 0) 0%, rgba(255,255,255, 0.6) 50%, rgba(255,255,255, 0));

$dashboard-profile-header-image: linear-gradient(-90deg, rgb(255,255,255), rgb(245,245,245));
$dashboard-profile-header-color: transparent;
$dashboard-profile-color: rgb(252,252,252);
$dot-color: $light-gray;

$content-wrapper-bg: $white;
$course-bg-color: #d6d6d6;
$course-bg-image: url(../images/bg-texture.png);
$account-content-wrapper-bg: shade($body-bg, 2%);

$course-profile-bg: rgb(245,245,245);
$course-header-bg: rgba(255,255,255, 0.93);

$border-color-1: rgb(190,190,190);
$border-color-2: rgb(200,200,200);
$border-color-3: rgb(100,100,100);
$border-color-4: rgb(252,252,252);

$link-color: $blue;
$link-color-d1: $m-blue-d2;
$link-hover: $pink;
$site-status-color: $pink;

$button-color: $blue;
$button-archive-color: #eee;

$shadow-color: $blue;

$sidebar-chapter-bg-top: rgba(255, 255, 255, .6);
$sidebar-chapter-bg-bottom: rgba(255, 255, 255, 0);
$sidebar-chapter-bg: #eee;
$sidebar-active-image: linear-gradient(top, #e6e6e6, #d6d6d6);

$form-bg-color: #fff;
$modal-bg-color: rgb(245,245,245);

//TOP HEADER IMAGE MARGIN
$header_image_margin: -69px;

//FOOTER MARGIN
$footer_margin: ($baseline/4) 0 ($baseline*1.5) 0;

//-----------------
//  CSS BG Images
//-----------------
$homepage-bg-image: '../images/homepage-bg.jpg';

$login-banner-image: url(../images/bg-banner-login.png);
$register-banner-image: url(../images/bg-banner-register.png);

$video-thumb-url: '../images/courses/video-thumb.jpg';<|MERGE_RESOLUTION|>--- conflicted
+++ resolved
@@ -39,35 +39,6 @@
 $light-gray: #ddd;
 $dark-gray: #333;
 
-<<<<<<< HEAD
-// edx.org marketing site variables
-$m-gray: #8A8C8F;
-$m-gray-l1: #97999B;
-$m-gray-l2: #A4A6A8;
-$m-gray-l3: #B1B2B4;
-$m-gray-l4: #F5F5F5;
-$m-gray-d1: #7D7F83;
-$m-gray-d2: #707276;
-$m-gray-d3: #646668;
-$m-gray-d4: #050505;
-
-$m-blue: #1AA1DE;
-$m-blue-l1: #2BACE6;
-$m-blue-l2: #42B5E9;
-$m-blue-l3: #59BEEC;
-$m-blue-d1: #1790C7;
-$m-blue-d2: #1580B0;
-$m-blue-d3: #126F9A;
-$m-blue-d4: #0A4A67;
-
-$m-pink: #B52A67;
-$m-pink-l1: #CA2F73;
-$m-pink-l2: #D33F80;
-$m-pink-l3: #D7548E;
-$m-pink-d1: #A0255B;
-$m-pink-d2: #8C204F;
-$m-pink-d3: #771C44;
-=======
 // used by descriptor css
 $lightGrey: #edf1f5;
 $darkGrey: #8891a1;
@@ -85,7 +56,33 @@
 $m-blue-d1: shade($m-blue,15%);
 $m-blue-s1: saturate($m-blue,15%);
 $m-pink: rgb(204,51,102);
->>>>>>> 4cc758da
+// edx.org marketing site variables
+$m-gray: #8A8C8F;
+$m-gray-l1: #97999B;
+$m-gray-l2: #A4A6A8;
+$m-gray-l3: #B1B2B4;
+$m-gray-l4: #F5F5F5;
+$m-gray-d1: #7D7F83;
+$m-gray-d2: #707276;
+$m-gray-d3: #646668;
+$m-gray-d4: #050505;
+
+$m-blue: #1AA1DE;
+$m-blue-l1: #2BACE6;
+$m-blue-l2: #42B5E9;
+$m-blue-l3: #59BEEC;
+$m-blue-d1: #1790C7;
+$m-blue-d2: #1580B0;
+$m-blue-d3: #126F9A;
+$m-blue-d4: #0A4A67;
+
+$m-pink: #B52A67;
+$m-pink-l1: #CA2F73;
+$m-pink-l2: #D33F80;
+$m-pink-l3: #D7548E;
+$m-pink-d1: #A0255B;
+$m-pink-d2: #8C204F;
+$m-pink-d3: #771C44;
 
 $m-base-font-size: em(15);
 
