--- conflicted
+++ resolved
@@ -16,11 +16,7 @@
 from edx_ace.utils.date import deserialize
 from edxmako.shortcuts import marketing_link
 from opaque_keys.edx.keys import CourseKey
-<<<<<<< HEAD
-from lms.lib.comment_client.user import User as cc
-=======
 from lms.lib.comment_client.user import User as CommentClientUser
->>>>>>> 6f0ee448
 
 from openedx.core.djangoapps.content.course_overviews.models import CourseOverview
 
@@ -36,19 +32,11 @@
 
 
 @task(base=LoggedTask, routing_key=ROUTING_KEY)
-<<<<<<< HEAD
 def send_ace_message(thread_id, thread_user_id, comment_user_id, course_id):
-    thread_user = cc.from_django_user(User.objects.get(id=thread_user_id))
+    thread_user = CommentClientUser.from_django_user(User.objects.get(id=thread_user_id))
 
     if thread_user.is_user_subscribed_to_thread(thread_id):
         commenting_user = User.objects.get(id=comment_user_id)
-=======
-def send_ace_message(**kwargs):
-    thread_id = kwargs['thread_id']
-    thread_user_id = kwargs['thread_user_id']
-    if CommentClientUser.from_django_user(User.objects.get(id=thread_user_id)).is_user_subscribed_to_thread(thread_id):
-        commenting_user = User.objects.get(id=kwargs['comment_user_id'])
->>>>>>> 6f0ee448
         context = _get_base_template_context(Site.objects.get_current())
         message = ResponseNotification().personalize(
             Recipient(commenting_user.username, commenting_user.email),
@@ -60,7 +48,7 @@
 
 def _get_course_language(course_id):
     try:
-        course_key = CourseKey.from_string(kwargs['course_id'])
+        course_key = CourseKey.from_string(course_id)
         course_overview = CourseOverview.objects.get(id=course_key)
         language = course_overview.language or DEFAULT_LANGUAGE
     except:
